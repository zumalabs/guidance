--- conflicted
+++ resolved
@@ -109,14 +109,8 @@
         tools = [Tool(callable=x) if not isinstance(x, Tool) else x for x in tools]
         init_token_count = lm._token_count
         gen_grammar = pattern + select([stop_pattern] + [capture(commit_point(x.call_grammar, hidden=hide_tool_call), name=f'tool{i}') for i, x in enumerate(tools)])
-<<<<<<< HEAD
         while lm._token_count <= max_tokens + init_token_count:
-            lm = lm.run_stateless(gen_grammar, temperature=temperature)
-=======
-        while lm.token_count <= max_tokens:
-        # for i in range(5):
-            lm = lm._run_stateless(gen_grammar, temperature=temperature) # TODO: we should not be using this internal method
->>>>>>> 5766fad7
+            lm = lm.run_stateless(gen_grammar, temperature=temperature) # TODO: we should not be using this internal method
             tool_called = False
             for i in range(len(tools)):
                 tool_i = f'tool{i}'
